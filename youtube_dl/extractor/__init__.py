--- conflicted
+++ resolved
@@ -69,11 +69,8 @@
 from .roxwel import RoxwelIE
 from .rtlnow import RTLnowIE
 from .sina import SinaIE
-<<<<<<< HEAD
 from .slashdot import SlashdotIE
-=======
 from .sohu import SohuIE
->>>>>>> d5b00ee6
 from .soundcloud import SoundcloudIE, SoundcloudSetIE
 from .spiegel import SpiegelIE
 from .stanfordoc import StanfordOpenClassroomIE
