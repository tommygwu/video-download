--- conflicted
+++ resolved
@@ -3967,7 +3967,7 @@
                 'uploader': uploader
         }
         return [info]
-        
+
 class TEDIE(InfoExtractor):
     _VALID_URL=r'http://www.ted.com/talks/(?P<videoName>\w+)'
     def _real_extract(self, url):
@@ -3992,13 +3992,12 @@
         }
         return [info]
 
-class MyspassIE(InfoExtractor):
+class MySpassIE(InfoExtractor):
     _VALID_URL = r'http://www.myspass.de/.*'
-    IE_NAME = u'myspass'
     
     def _real_extract(self, url):
         META_DATA_URL_TEMPLATE = 'http://www.myspass.de/myspass/includes/apps/video/getvideometadataxml.php?id=%s'
-        
+
         # video id is the last path element of the URL
         # usually there is a trailing slash, so also try the second but last
         url_path = compat_urllib_parse_urlparse(url).path
@@ -4096,11 +4095,8 @@
         RBMARadioIE(),
         EightTracksIE(),
         KeekIE(),
-<<<<<<< HEAD
         TEDIE(),
-=======
-        MyspassIE(),
->>>>>>> 1ad5d872
+        MySpassIE(),
         GenericIE()
     ]
 
